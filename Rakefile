--- conflicted
+++ resolved
@@ -363,13 +363,8 @@
   end
 end
 
-<<<<<<< HEAD
 desc "build native fat binary gems for windows and linux"
 task "gem:native" do
-=======
-desc "build a windows gem without all the ceremony"
-task "gem:windows" do
->>>>>>> 4dfa0d27
   require "rake_compiler_dock"
   RakeCompilerDock.sh "bundle && rake cross native gem MAKE='nice make -j`nproc`' RUBY_CC_VERSION=#{ENV['RUBY_CC_VERSION']}"
 end
