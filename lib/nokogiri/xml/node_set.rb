module Nokogiri
  module XML
    ####
    # A NodeSet contains a list of Nokogiri::XML::Node objects.  Typically
    # a NodeSet is return as a result of searching a Document via
    # Nokogiri::XML::Node#css or Nokogiri::XML::Node#xpath
    class NodeSet
      include Enumerable

      # The Document this NodeSet is associated with
      attr_accessor :document

      # Create a NodeSet with +document+ defaulting to +list+
      def initialize document, list = []
        @document = document
        list.each { |x| self << x }
        yield self if block_given?
      end

      ###
      # Get the first element of the NodeSet.
      def first n = nil
        return self[0] unless n
        list = []
        0.upto(n - 1) do |i|
          list << self[i]
        end
        list
      end

      ###
      # Get the last element of the NodeSet.
      def last
        self[length - 1]
      end

      ###
      # Is this NodeSet empty?
      def empty?
        length == 0
      end

      ###
      # Returns the index of the first node in self that is == to +node+. Returns nil if no match is found. 
      def index(node)
        each_with_index { |member, j| return j if member == node }
        nil
      end

      ###
      # Insert +datum+ before the first Node in this NodeSet
      def before datum
        first.before datum
      end

      ###
      # Insert +datum+ after the last Node in this NodeSet
      def after datum
        last.after datum
      end

      alias :<< :push
      alias :remove :unlink

      ###
      # Search this document for +paths+
      #
      # For more information see Nokogiri::XML::Node#css and
      # Nokogiri::XML::Node#xpath
      def search *paths
        ns = paths.last.is_a?(Hash) ? paths.pop :
          (document.root ? document.root.namespaces : {})

        sub_set = NodeSet.new(document)
<<<<<<< HEAD
#        each do |node|
          paths.each do |path|
            sub_set +=
              send(path =~ /^(\.\/|\/)/ ? :xpath : :css, *(paths + [ns]))
          end
#        end
=======

        paths.each do |path|
          sub_set += send(path =~ /^(\.\/|\/)/ ? :xpath : :css, *(paths + [ns]))
        end

>>>>>>> d69b54d0
        document.decorate(sub_set)
        sub_set
      end
      alias :/ :search

      ###
      # Search this NodeSet for css +paths+
      #
      # For more information see Nokogiri::XML::Node#css
      def css *paths
        ns = paths.last.is_a?(Hash) ? paths.pop :
          (document.root ? document.root.namespaces : {})

        sub_set = NodeSet.new(document)

        xpaths = paths.map { |rule|
          [
            CSS.xpath_for(rule.to_s, :prefix => ".//", :ns => ns),
            CSS.xpath_for(rule.to_s, :prefix => "self::", :ns => ns)
          ].join(' | ')
        }
        each do |node|
          sub_set += node.xpath(*(xpaths + [ns]))
        end
        document.decorate(sub_set)
        sub_set
      end

      ###
      # Search this NodeSet for XPath +paths+
      #
      # For more information see Nokogiri::XML::Node#xpath
      def xpath *paths
        ns = paths.last.is_a?(Hash) ? paths.pop :
          (document.root ? document.root.namespaces : {})

        sub_set = NodeSet.new(document)
        each do |node|
          sub_set += node.xpath(*(paths + [ns]))
        end
        document.decorate(sub_set)
        sub_set
      end

      ###
      # If path is a string, search this document for +path+ returning the
      # first Node.  Otherwise, index in to the array with +path+.
      def at path, ns = document.root ? document.root.namespaces : {}
        return self[path] if path.is_a?(Numeric)
        search(path, ns).first
      end
      alias :% :at

      ###
      # Append the class attribute +name+ to all Node objects in the NodeSet.
      def add_class name
        each do |el|
          next unless el.respond_to? :get_attribute
          classes = el.get_attribute('class').to_s.split(" ")
          el.set_attribute('class', classes.push(name).uniq.join(" "))
        end
        self
      end

      ###
      # Remove the class attribute +name+ from all Node objects in the NodeSet.
      def remove_class name = nil
        each do |el|
          next unless el.respond_to? :get_attribute
          if name
            classes = el.get_attribute('class').to_s.split(" ")
            el.set_attribute('class', (classes - [name]).uniq.join(" "))
          else
            el.remove_attribute("class")
          end
        end
        self
      end

      ###
      # Set the attribute +key+ to +value+ or the return value of +blk+
      # on all Node objects in the NodeSet.
      def attr key, value = nil, &blk
        if value or blk
          each do |el|
            el.set_attribute(key, value || blk[el])
          end
          return self
        end
        if key.is_a? Hash
          key.each { |k,v| self.attr(k,v) }
          return self
        else
          return self[0].get_attribute(key)
        end
      end
      alias_method :set, :attr

      ###
      # Remove the attributed named +name+ from all Node objects in the NodeSet
      def remove_attr name
        each do |el|
          next unless el.respond_to? :remove_attribute
          el.remove_attribute(name)
        end
        self
      end

      ###
      # Iterate over each node, yielding  to +block+
      def each(&block)
        0.upto(length - 1) do |x|
          yield self[x]
        end
      end

      ###
      # Get the inner text of all contained Node objects
      def inner_text
        collect{|j| j.inner_text}.join('')
      end
      alias :text :inner_text

      ###
      # Get the inner html of all contained Node objects
      def inner_html
        collect{|j| j.inner_html}.join('')
      end

      ###
      # Wrap this NodeSet with +html+ or the results of the builder in +blk+
      def wrap(html, &blk)
        each do |j|
          new_parent = Nokogiri.make(html, &blk)
          j.parent.add_child(new_parent)
          new_parent.add_child(j)
        end
        self
      end

      ###
      # Convert this NodeSet to a string.
      def to_s
        map { |x| x.to_s }.join
      end

      ###
      # Convert this NodeSet to HTML
      def to_html *args
        map { |x| x.to_html(*args) }.join
      end

      ###
      # Convert this NodeSet to XHTML
      def to_xhtml *args
        map { |x| x.to_xhtml(*args) }.join
      end

      ###
      # Convert this NodeSet to XML
      def to_xml *args
        map { |x| x.to_xml(*args) }.join
      end

      alias :size :length
      alias :to_ary :to_a

      ###
      # Removes the last element from set and returns it, or +nil+ if
      # the set is empty
      def pop
        return nil if length == 0
        delete last
      end

      ###
      # Returns the first element of the NodeSet and removes it.  Returns
      # +nil+ if the set is empty.
      def shift
        return nil if length == 0
        delete first
      end

      ###
      # Equality -- Two NodeSets are equal if the contain the same number
      # of elements and if each element is equal to the corresponding
      # element in the other NodeSet
      def == other
        return false unless other.is_a?(Nokogiri::XML::NodeSet)
        return false unless length == other.length
        each_with_index do |node, i|
          return false unless node == other[i]
        end
        true
      end

      ###
      # Returns a new NodeSet containing all the children of all the nodes in the NodeSet
      def children
        inject(NodeSet.new(document)) { |set, node| set += node.children }
      end

      alias :+ :|
    end
  end
end<|MERGE_RESOLUTION|>--- conflicted
+++ resolved
@@ -72,20 +72,11 @@
           (document.root ? document.root.namespaces : {})
 
         sub_set = NodeSet.new(document)
-<<<<<<< HEAD
-#        each do |node|
-          paths.each do |path|
-            sub_set +=
-              send(path =~ /^(\.\/|\/)/ ? :xpath : :css, *(paths + [ns]))
-          end
-#        end
-=======
 
         paths.each do |path|
           sub_set += send(path =~ /^(\.\/|\/)/ ? :xpath : :css, *(paths + [ns]))
         end
 
->>>>>>> d69b54d0
         document.decorate(sub_set)
         sub_set
       end
