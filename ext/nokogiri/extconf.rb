ENV['RC_ARCHS'] = '' if RUBY_PLATFORM =~ /darwin/

# Available options:
#
# --enable-clean (default)
# --disable-clean
#
# --enable-static (default)
# --disable-static
#
# --with-iconv-dir=DIR
#
# --with-zlib-dir=DIR
#
# --use-system-libraries
#   --with-xml2-dir=DIR / --with-xml2-config=CONFIG
#   --with-xslt-dir=DIR / --with-xslt-config=CONFIG
#   --with-exslt-dir=DIR / --with-exslt-config=CONFIG

# :stopdoc:

require 'mkmf'

RbConfig::MAKEFILE_CONFIG['CC'] = ENV['CC'] if ENV['CC']

ROOT = File.expand_path(File.join(File.dirname(__FILE__), '..', '..'))
<<<<<<< HEAD

if arg_config('--clean')
  require 'pathname'
  require 'fileutils'

  root = Pathname(ROOT)
  pwd  = Pathname(Dir.pwd)

  # Skip if this is a development work tree
  unless (root + '.git').exist?
    message "Cleaning files only used during build.\n"

    # (root + 'tmp') cannot be removed at this stage because
    # nokogiri.so is yet to be copied to lib.

    # clean the ports build directory
    Pathname.glob(pwd.join('tmp', '*', 'ports')) { |dir|
      FileUtils.rm_rf(dir)
      FileUtils.rmdir(dir.parent, parents: true)
    }

    if enable_config('static')
      # ports installation can be safely removed if statically linked.
      FileUtils.rm_rf(root + 'ports')
    else
      FileUtils.rm_rf(root + 'ports' + 'archives')
    end
  end

  exit
end
=======
LIBDIR = RbConfig::CONFIG['libdir']

# Workaround for Ruby bug #8074, introduced in Ruby 2.0.0, fixed in Ruby 2.1.0
# https://bugs.ruby-lang.org/issues/8074
@libdir_basename = "lib"

INCLUDEDIR = RbConfig::CONFIG['includedir']
>>>>>>> d24d3a3d

if defined?(RUBY_ENGINE) && RUBY_ENGINE == 'macruby'
  $LIBRUBYARG_STATIC.gsub!(/-static/, '')
end

$CFLAGS << " #{ENV["CFLAGS"]}"
$LIBS << " #{ENV["LIBS"]}"

def preserving_globals
  values = [
    $arg_config,
    $CFLAGS, $CPPFLAGS,
    $LDFLAGS, $LIBPATH, $libs
  ].map(&:dup)
  yield
ensure
  $arg_config,
  $CFLAGS, $CPPFLAGS,
  $LDFLAGS, $LIBPATH, $libs =
    values
end

def asplode(lib)
  abort "-----\n#{lib} is missing.  please visit http://nokogiri.org/tutorials/installing_nokogiri.html for help with installing dependencies.\n-----"
end

def have_iconv?
  have_header('iconv.h') or return false
  %w{ iconv_open libiconv_open }.any? do |method|
    have_func(method, 'iconv.h') or
      have_library('iconv', method, 'iconv.h')
  end
end

def each_iconv_idir
  # If --with-iconv-dir or --with-opt-dir is given, it should be
  # the first priority
  %w[iconv opt].each { |config|
    idir = preserving_globals {
      dir_config(config)
    }.first and yield idir
  }

  # Try the system default
  yield "/usr/include"

  cflags, = preserving_globals {
    pkg_config('libiconv')
  }
  if cflags
    cflags.shellsplit.each { |arg|
      arg.sub!(/\A-I/, '') and
      yield arg
    }
  end

  nil
end

def iconv_prefix
  # Make sure libxml2 is built with iconv
  each_iconv_idir { |idir|
    prefix = %r{\A(.+)?/include\z} === idir && $1 or next
    File.exist?(File.join(idir, 'iconv.h')) or next
    preserving_globals {
      # Follow the way libxml2's configure uses a value given with
      # --with-iconv[=DIR]
      $CPPFLAGS = "-I#{idir} " << $CPPFLAGS
      $LIBPATH.unshift(File.join(prefix, "lib"))
      have_iconv?
    } and break prefix
  } or asplode "libiconv"
end

def process_recipe(name, version)
  MiniPortile.new(name, version).tap { |recipe|
    recipe.target = File.join(ROOT, "ports")
    recipe.files = ["ftp://ftp.xmlsoft.org/libxml2/#{recipe.name}-#{recipe.version}.tar.gz"]

    yield recipe

    checkpoint = "#{recipe.target}/#{recipe.name}-#{recipe.version}-#{recipe.host}.installed"
    unless File.exist?(checkpoint)
      recipe.cook
      FileUtils.touch checkpoint
    end
    recipe.activate
  }
end

windows_p = RbConfig::CONFIG['target_os'] == 'mingw32' || RbConfig::CONFIG['target_os'] =~ /mswin/

if windows_p
  $CFLAGS << " -DXP_WIN -DXP_WIN32 -DUSE_INCLUDED_VASPRINTF"
elsif RbConfig::CONFIG['target_os'] =~ /solaris/
  $CFLAGS << " -DUSE_INCLUDED_VASPRINTF"
else
  $CFLAGS << " -g -DXP_UNIX"
end

if RbConfig::MAKEFILE_CONFIG['CC'] =~ /mingw/
  $CFLAGS << " -DIN_LIBXML"
  $LIBS << " -lz" # TODO why is this necessary?
end

if RbConfig::MAKEFILE_CONFIG['CC'] =~ /gcc/
  $CFLAGS << " -O3" unless $CFLAGS[/-O\d/]
  $CFLAGS << " -Wall -Wcast-qual -Wwrite-strings -Wconversion -Wmissing-noreturn -Winline"
end

case
when windows_p
  message "Cross-building nokogiri.\n"

  @libdir_basename = "lib" # shrug, ruby 2.0 won't work for me.
  dir_config('iconv')
  have_iconv? or asplode 'iconv'

  idir, ldir = RbConfig::CONFIG['includedir'], RbConfig::CONFIG['libdir']

  dir_config('zlib', idir, ldir)
  dir_config('xml2', [File.join(idir, "libxml2"), idir], ldir)
  dir_config('xslt', idir, ldir)
when arg_config('--use-system-libraries', !!ENV['NOKOGIRI_USE_SYSTEM_LIBRARIES'])
  message "Building nokogiri using system libraries.\n"

  dir_config('zlib')

  # Using system libraries means we rely on the system libxml2 with
  # regard to the iconv support.

  dir_config('xml2').any?  || pkg_config('libxml-2.0')
  dir_config('xslt').any?  || pkg_config('libxslt')
  dir_config('exslt').any? || pkg_config('libexslt')
else
  message "Building nokogiri using packaged libraries.\n"

  require 'mini_portile'
  require 'yaml'

  static_p = enable_config('static', true) or
    message "Static linking is disabled.\n"

  dir_config('zlib')

  dependencies = YAML.load_file(File.join(ROOT, "dependencies.yml"))

  libxml2_recipe = process_recipe("libxml2", dependencies["libxml2"]) { |recipe|
    recipe.configure_options = [
      *(
        if static_p
          [
            "--disable-shared",
            "--enable-static",
            "CFLAGS=-fPIC",
          ]
        else
          [
            "--enable-shared",
            "--disable-static",
          ]
        end
        ),
      "--without-python",
      "--without-readline",
      "--with-iconv=#{iconv_prefix}",
      "--with-c14n",
      "--with-debug",
      "--with-threads"
    ]
  }

  libxslt_recipe = process_recipe("libxslt", dependencies["libxslt"]) { |recipe|
    recipe.configure_options = [
      *(
        if static_p
          [
            "--disable-shared",
            "--enable-static",
            "CFLAGS=-fPIC",
          ]
        else
          [
            "--enable-shared",
            "--disable-static",
          ]
        end
        ),
      "--without-python",
      "--without-crypto",
      "--with-debug",
      "--with-libxml-prefix=#{libxml2_recipe.path}"
    ]
  }

  $CFLAGS << ' ' << '-DNOKOGIRI_USE_PACKAGED_LIBRARIES'

  $libs.shellsplit.tap { |libs|
    [libxml2_recipe, libxslt_recipe].each { |recipe|
      libname = recipe.name[/\Alib(.+)\z/, 1]
      File.join(recipe.path, "bin", "#{libname}-config").tap { |config|
        $CPPFLAGS = `#{config} --cflags`.strip << ' ' << $CPPFLAGS
        `#{config} --libs`.strip.shellsplit.each { |arg|
          case arg
          when /\A-L(.+)\z/
            # Prioritize ports' directories
            if $1.start_with?(ROOT + '/')
              $LIBPATH = [$1] | $LIBPATH
            else
              $LIBPATH = $LIBPATH | [$1]
            end
          when /\A-l./
            libs.unshift(arg)
          else
            $LDFLAGS << ' ' << arg.shellescape
          end
        }
      }
      $CPPFLAGS << ' ' << "-DNOKOGIRI_#{recipe.name.upcase}_PATH=\"#{recipe.path}\"".shellescape
    }

    libs.unshift('-lexslt')

    $libs = libs.shelljoin
  }

  if static_p
    message 'checking for linker flags for static linking... '

    case
    when try_link('int main(void) { return 0; }',
                  ['-Wl,-Bstatic', '-lxml2', '-Wl,-Bdynamic'].shelljoin)
      message "-Wl,-Bstatic\n"

      $libs.replace($libs.shellsplit.flat_map {  |arg|
          case arg
          when '-lxml2', '-lxslt', '-lexslt'
            ['-Wl,-Bstatic', arg, '-Wl,-Bdynamic']
          else
            arg
          end
        }.shelljoin)
    else
      message "NONE\n"
    end

    # xslt-config --libs or pkg-config libxslt --libs does not include
    # -llzma, so we need to add it manually when linking statically.
    have_library('lzma')
  end
end

{
  "xml2"  => ['xmlParseDoc',            'libxml/parser.h'],
  "xslt"  => ['xsltParseStylesheetDoc', 'libxslt/xslt.h'],
  "exslt" => ['exsltFuncRegister',      'libexslt/exslt.h'],
}.each { |lib, (func, header)|
  have_func(func, header) || have_library(lib, func, header) or asplode("lib#{lib}")
}

unless have_func('xmlHasFeature')
  abort "-----\nThe function 'xmlHasFeature' is missing from your installation of libxml2.  Likely this means that your installed version of libxml2 is old enough that nokogiri will not work well.  To get around this problem, please upgrade your installation of libxml2.

Please visit http://nokogiri.org/tutorials/installing_nokogiri.html for more help!"
end

have_func 'xmlFirstElementChild'
have_func('xmlRelaxNGSetParserStructuredErrors')
have_func('xmlRelaxNGSetParserStructuredErrors')
have_func('xmlRelaxNGSetValidStructuredErrors')
have_func('xmlSchemaSetValidStructuredErrors')
have_func('xmlSchemaSetParserStructuredErrors')

if ENV['CPUPROFILE']
  unless find_library('profiler', 'ProfilerEnable', *LIB_DIRS)
    abort "google performance tools are not installed"
  end
end

create_makefile('nokogiri/nokogiri')

if enable_config('clean', true)
  # Do not clean if run in a development work tree.
  File.open('Makefile', 'at') { |mk|
    mk.print <<EOF
all: clean-ports

clean-ports: $(DLLIB)
	-$(Q)$(RUBY) $(srcdir)/extconf.rb --clean --#{static_p ? 'enable' : 'disable'}-static
EOF
  }
end

# :startdoc:<|MERGE_RESOLUTION|>--- conflicted
+++ resolved
@@ -24,7 +24,6 @@
 RbConfig::MAKEFILE_CONFIG['CC'] = ENV['CC'] if ENV['CC']
 
 ROOT = File.expand_path(File.join(File.dirname(__FILE__), '..', '..'))
-<<<<<<< HEAD
 
 if arg_config('--clean')
   require 'pathname'
@@ -56,15 +55,6 @@
 
   exit
 end
-=======
-LIBDIR = RbConfig::CONFIG['libdir']
-
-# Workaround for Ruby bug #8074, introduced in Ruby 2.0.0, fixed in Ruby 2.1.0
-# https://bugs.ruby-lang.org/issues/8074
-@libdir_basename = "lib"
-
-INCLUDEDIR = RbConfig::CONFIG['includedir']
->>>>>>> d24d3a3d
 
 if defined?(RUBY_ENGINE) && RUBY_ENGINE == 'macruby'
   $LIBRUBYARG_STATIC.gsub!(/-static/, '')
@@ -179,7 +169,10 @@
 when windows_p
   message "Cross-building nokogiri.\n"
 
-  @libdir_basename = "lib" # shrug, ruby 2.0 won't work for me.
+  # Workaround for Ruby bug #8074, introduced in Ruby 2.0.0, fixed in Ruby 2.1.0
+  # https://bugs.ruby-lang.org/issues/8074
+  @libdir_basename = "lib"
+
   dir_config('iconv')
   have_iconv? or asplode 'iconv'
 
