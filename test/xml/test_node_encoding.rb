# encoding: UTF-8
require "helper"

module Nokogiri
  module XML
    class TestNodeEncoding < Nokogiri::TestCase
      def setup
        super
<<<<<<< HEAD
        @html = Nokogiri::HTML(File.read(HTML_FILE, encoding: Encoding::UTF_8), HTML_FILE)
=======
        @html = Nokogiri::HTML(File.open(HTML_FILE, "rb"))
>>>>>>> c0382468
      end

      def test_get_attribute
        node = @html.css('a').first
        assert_equal @html.encoding, node['href'].encoding.name
      end

      def test_text_encoding_is_utf_8
        @html = Nokogiri::HTML(File.open(NICH_FILE))
        assert_equal 'UTF-8', @html.text.encoding.name
      end

      def test_serialize_encoding_html
        @html = Nokogiri::HTML(File.open(NICH_FILE))
        assert_equal @html.encoding.downcase,
          @html.serialize.encoding.name.downcase

        @doc = Nokogiri::HTML(@html.serialize)
        assert_equal @html.serialize, @doc.serialize
      end

      def test_serialize_encoding_xml
        @xml = Nokogiri::XML(File.open(SHIFT_JIS_XML))
        assert_equal @xml.encoding.downcase,
          @xml.serialize.encoding.name.downcase

        @doc = Nokogiri::XML(@xml.serialize)
        assert_equal @xml.serialize, @doc.serialize
      end

      def test_encode_special_chars
        foo = @html.css('a').first.encode_special_chars('foo')
        assert_equal @html.encoding, foo.encoding.name
      end

      def test_encoding_GH_1113
        utf8 = '<frag>shahid ὡ 𐄣 𢂁</frag>'
        hex = '<frag>shahid &#x1f61; &#x10123; &#x22081;</frag>'
        decimal = '<frag>shahid &#8033; &#65827; &#139393;</frag>'
        expected = Nokogiri.jruby? ? hex : decimal

        frag = Nokogiri::XML(utf8, nil, 'UTF-8', Nokogiri::XML::ParseOptions::STRICT)
        assert_equal utf8, frag.to_xml.sub(/^<.xml[^>]*>\n/m, '').strip

        frag = Nokogiri::XML(expected, nil, 'UTF-8', Nokogiri::XML::ParseOptions::STRICT)
        assert_equal utf8, frag.to_xml.sub(/^<.xml[^>]*>\n/m, '').strip

        frag = Nokogiri::XML(expected, nil, 'US-ASCII', Nokogiri::XML::ParseOptions::STRICT)
        assert_equal expected, frag.to_xml.sub(/^<.xml[^>]*>\n/m, '').strip
      end

      def test_content
        node = @html.css('a').first
        assert_equal @html.encoding, node.content.encoding.name
      end

      def test_name
        node = @html.css('a').first
        assert_equal @html.encoding, node.name.encoding.name
      end

      def test_path
        node = @html.css('a').first
        assert_equal @html.encoding, node.path.encoding.name
      end

      def test_namespace
        xml = <<-eoxml
<root>
  <car xmlns:part="http://general-motors.com/">
    <part:tire>Michelin Model XGV</part:tire>
  </car>
  <bicycle xmlns:part="http://schwinn.com/">
    <part:tire>I'm a bicycle tire!</part:tire>
  </bicycle>
</root>
        eoxml
        doc = Nokogiri::XML(xml, nil, 'UTF-8')
        assert_equal 'UTF-8', doc.encoding
        n = doc.xpath('//part:tire', { 'part' => 'http://schwinn.com/' }).first
        assert n
        assert_equal doc.encoding, n.namespace.href.encoding.name
        assert_equal doc.encoding, n.namespace.prefix.encoding.name
      end

      def test_namespace_as_hash
        xml = <<-eoxml
<root>
  <car xmlns:part="http://general-motors.com/">
    <part:tire>Michelin Model XGV</part:tire>
  </car>
  <bicycle xmlns:part="http://schwinn.com/">
    <part:tire>I'm a bicycle tire!</part:tire>
  </bicycle>
</root>
        eoxml
        doc = Nokogiri::XML(xml, nil, 'UTF-8')
        assert_equal 'UTF-8', doc.encoding
        assert n = doc.xpath('//car').first

        n.namespace_definitions.each do |nd|
          assert_equal doc.encoding, nd.href.encoding.name
          assert_equal doc.encoding, nd.prefix.encoding.name
        end

        n.namespaces.each do |k,v|
          assert_equal doc.encoding, k.encoding.name
          assert_equal doc.encoding, v.encoding.name
        end
      end
    end
  end
end<|MERGE_RESOLUTION|>--- conflicted
+++ resolved
@@ -6,11 +6,7 @@
     class TestNodeEncoding < Nokogiri::TestCase
       def setup
         super
-<<<<<<< HEAD
-        @html = Nokogiri::HTML(File.read(HTML_FILE, encoding: Encoding::UTF_8), HTML_FILE)
-=======
         @html = Nokogiri::HTML(File.open(HTML_FILE, "rb"))
->>>>>>> c0382468
       end
 
       def test_get_attribute
